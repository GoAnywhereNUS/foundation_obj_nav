--- conflicted
+++ resolved
@@ -625,9 +625,6 @@
     action_log_path = os.path.join(trial_folder, 'action.txt')
     nav = NavigatorSimulation()
 
-    print("****",[s.category.name().lower() for s in nav.env.env.sim.semantic_annotations().objects])
-    sys.exit(0)
-
     
     first_time = True
     test_history = []
@@ -656,12 +653,7 @@
         env_semantic_names = ['sofa' if x == 'couch' else x for x in env_semantic_names]
         env_semantic_names = ['toilet' if x == 'toilet seat' else x for x in env_semantic_names]
 
-<<<<<<< HEAD
-            print("****", nav.env.env.sim.semantic_annotations())
-            nav.semantic_annotations = env_semantic_names
-=======
         nav.semantic_annotations = env_semantic_names
->>>>>>> 0a1f3045
 
         goal = nav.env.env.current_episode.object_category
         if goal not in env_semantic_names:
