import math
import torch
import numpy as np
from enum import Enum
from utils.mapper import Mapper
from utils.fmm_planner import FMMPlanner
from utils.habitat_utils import ObjNavEnv, setup_env_config, sensor_config_dict

import habitat
import skimage
from PIL import Image

import matplotlib
matplotlib.use('Agg')
import matplotlib.pyplot as plt
from matplotlib.patches import Rectangle

import home_robot.utils.pose as pu
import home_robot.utils.rotation as ru
from home_robot.core.interfaces import (
    ContinuousNavigationAction,
    DiscreteNavigationAction,
)
from home_robot.utils.geometry import (
    xyt_global_to_base
)
from home_robot.utils.depth import (
    get_camera_matrix,
    get_point_cloud_from_z_t,
    transform_camera_view_t,
)
import cv2

class Controller:
    def __init__(
        self, 
        device=torch.device('cuda:0')
    ):
        self.curr_goal = None
        self.device = device

    def set_subgoal_coord(self, subgoal, obs=None):
        """
        Set the controller's current subgoal as coordinates in world frame. 
        If needed, the controller can take in current sensor observations 
        to ground the subgoal.
        """
        raise NotImplementedError
    
    def set_subgoal_image(self, subgoal, obs):
        """
        Set the controller's current subgoal as an image crop.
        """
        raise NotImplementedError
    
    def reset(self):
        """
        Clears controller state
        """
        raise NotImplementedError
    
    def reset_subgoal(self):
        """
        Clears the previously set subgoal and resets state.
        """
        raise NotImplementedError
    
    def step(self):
        """
        Plans a path toward the set goal, and takes a step towards it.
        """
        raise NotImplementedError
    
    def update(self, obs):
        """
        Update the internal map from observations.
        """
        raise NotImplementedError
    
    def visualise(self, obs):
        """
        Visualise the observations, internal map, pose (and plan?)

        Input:
            obs: home_robot Observation type

        Output:
            image: cv2 Image combining all the above visuals
        """
        raise NotImplementedError

class DiscreteRecovery:
    def __init__(self, turning_action):
        self.prev_map_pose = None
        self.current_mode = "turn"
        self.max_num_turn_steps = 35
        self.turning_action = turning_action

        # State tracking
        self.perturbation_actions = ["move_forward", "move_forward"]
        self.num_turn_steps = 0

    def get_recovery_action(self, pose):
        if self.prev_map_pose is None:
            self.prev_map_pose = pose
            self.num_turn_steps += 1
            action = "turn_left"
            done = False

            return action, done, self.current_mode

        px, py, ptheta = pose
        prev_x, prev_y, prev_theta = self.prev_map_pose

        # Finite state machine for recovery. Basically:
        # turn -> probe -> perturb -> done
        #  |  ^____|  |      ^__|
        #  V          V
        # failed     failed
        if self.current_mode == "turn":
            # Check effects of turn action (Note: currently ignore effects
            # because we assume turn always succeeds. Directly switch to probe.)
            self.current_mode = (
                "probe" if self.num_turn_steps < self.max_num_turn_steps
                else "failed"
            )
        
        elif self.current_mode == "probe":
            # Check effects of probing
            probe_success = abs(prev_x - px) > 0.05 or abs(prev_y - py) > 0.05
            self.current_mode = "perturb" if probe_success else "turn"

        elif self.current_mode == "perturb":
            self.current_mode = "perturb" if len(self.perturbation_actions) > 0 else "done"

        elif self.current_mode == "done":
            pass

        elif self.current_mode == "failed":
            pass

        else:
            raise NotImplementedError
        
        # Update flags, action to take based on current mode
        if self.current_mode == "turn":
            action, done = self.turning_action, False
            print(">>> Recovery:", action)
            self.num_turn_steps += 1
        elif self.current_mode == "probe":
            print(">>> Recovery: PROBE FORWARD")
            action, done = "move_forward", False
        elif self.current_mode == "perturb":
            action, done = self.perturbation_actions[0], False
            print(">>> Recovery: PERTURB", action)
            self.perturbation_actions.pop(0)
        elif self.current_mode == "done" or self.current_mode == "failed":
            print(">>> Recovery: TERMINATING (", self.current_mode, ")")
            action, done = None, True

        return action, done, self.current_mode

class FMMController(Controller):
    def __init__(
        self,
        device,
        env_config=None,
        controller_config=None,
        mapper_config=None,
    ):
        super().__init__(device)

        if env_config is not None:
            self.turn_angle = env_config.habitat.simulator.turn_angle
        else:
            self.turn_angle = 30    # degrees

        self.mapper = Mapper(device)
        self.planner = None
        self.discrete_actions = True
        self.agent_cell_radius = 4
        self.map_resolution = 5
        self.turn_angle = 30
        self.step_size = 5
        self.scale = 1.0
        self.visualise_planner = True
        self.visualise_subgoal_selection = False
        self.vis_dir="logs/planning"
        self.init_goal_tolerance = 2.0  # tolerance of initially declared goal
        self.curr_goal_tolerance = 0.5  # tolerance of currently tracking goal
        self.max_goal_search_dist = 1.0
        self.select_subgoal_downsample_depth = 1 # int
<<<<<<< HEAD
        self.perform_recovery = True
=======
        self.select_subgoal_outlier_threshold = 0.9 # specifies quantile in range [0, 1]
        self.perform_recovery = True
        self.max_num_wandering_steps = None
>>>>>>> 0a1f3045

        self.obs_dilation_selem_radius = 2
        self.obs_dilation_selem = skimage.morphology.disk(
            self.obs_dilation_selem_radius
        )

        # Goal setting
        self.set_goal_global = None
        self.curr_tracking_goal_global = None
        self.set_goal_pose_global = None

        # Recovery and tracking of state
        self.recovering = False
        self.recovery_heuristic = None
        self.blocked_steps_threshold = 2
        self.num_blocked_steps = 0
        self.prev_action = None
        self.prev_map_pose = None
        self.min_tracking_goal_dist = np.inf
        self.min_tracking_goal_dist_step = 0
        self.num_steps = 0

        # Debug
        self.vis_dist_map = None
        self.goal_local_cell = None
        self.subgoal_local_cell = None
        self.set_goal_pose_local_cell = None

        # Misc
        self.rng = np.random.default_rng(12345)

    def set_subgoal_coord(self, subgoal, obs):
        """
        Set the subgoal for the controller to plan and track towards.

        Input:
            subgoal: tuple, x-y coordinates relative to egocentric frame 
                     (+X forward, +Y left, +Theta counterclockwise)
            obs: observation from the simulator environment
        """
        ego_x, ego_y = subgoal
        px, py, ptheta = obs['gps'][0], -obs['gps'][1], obs['compass'][0]
        T = torch.tensor([
            [np.cos(ptheta), -np.sin(ptheta),    px,],
            [np.sin(ptheta), np.cos(ptheta),     py,],
            [0.            , 0.,                 1.,],
        ], device=self.device)
        env_xy = torch.matmul(
            T, torch.tensor([ego_x, ego_y, 1.], device=self.device)
        )[:2]
        self.set_goal_global = self.mapper.env_to_global_map_pose(
            torch.cat((env_xy, torch.tensor([0.], device=self.device)))
        )[:2]
        self.curr_tracking_goal_global = self.set_goal_global
        self.set_goal_pose_global = self.mapper.env_to_global_map_pose(
            torch.tensor([px, py, ptheta], device=self.device)
        )
        print("Set goal as:", self.set_goal_global)

    def set_subgoal_image(self, subgoal, cam_uuid, obs, camera_matrix):
        """
        Set the subgoal for the controller to plan and track towards.

        Input:
            subgoal: tuple, bounding box of ROI specifying the subgoal in obs, i.e. (min_x, min_y, max_x, max_y)
            obs: observation from the simulator environment
        """
        min_x, min_y, max_x, max_y = subgoal
        depth = torch.tensor(
            np.transpose(obs[cam_uuid], axes=[2, 0, 1]), 
            device=self.device
        )
        sensor_config = sensor_config_dict[cam_uuid]
        _, sensor_yaw, _ = sensor_config.orientation

        # Get point cloud from depth map
        # TODO: Since the Habitat API provides different functions
        # to transform cloud based on pitch and yaw angles, we 
        # decompose the transformations into yaw (transform_pose_t)
        # --> pitch (transform_camera_view_t). This works because
        # currently pitch angle is always 0. This may not be correct
        # in other situations. To review and fix.
        point_cloud_t = get_point_cloud_from_z_t(
            depth, camera_matrix, self.device, 
            scale=self.select_subgoal_downsample_depth
        )
        point_cloud_base_coords = transform_camera_view_t(
            point_cloud_t, 0.88, np.zeros(1), self.device
        )
        points = point_cloud_base_coords[0][min_y:max_y, min_x:max_x].reshape(-1, 3)

        # Change axes to +X forward, +Y left and +Z up
        points = points[:, [1, 0, 2]] * torch.tensor([1., -1., 1.], device=self.device)
        points = self._rotate_yaw(points, sensor_yaw) # Account for camera rotation on base

        centroid = torch.mean(points, dim=0)
        dists = (points - centroid.view(1, -1)).norm(dim=1)
        threshold = torch.quantile(dists, self.select_subgoal_outlier_threshold)
        selected_points = points[dists < threshold]
        updated_centroid = torch.mean(selected_points, dim=0).cpu().numpy()

        # Get bounding box
        bb_min_x, bb_max_x = torch.min(selected_points[:, 0]).item(), torch.max(selected_points[:, 0]).item()
        bb_min_y, bb_max_y = torch.min(selected_points[:, 1]).item(), torch.max(selected_points[:, 1]).item()
        bb_min_h, bb_max_h = torch.min(selected_points[:, 2]).item(), torch.max(selected_points[:, 2]).item()

        if self.visualise_subgoal_selection:
            fig = plt.figure()
            ax = fig.add_subplot(projection='3d')

            _, h, w, c = point_cloud_base_coords.shape
            point_mask = np.ones((h, w), dtype=bool)
            point_mask[min_y:max_y, min_x:max_x] = False

            scatter_points = point_cloud_base_coords[0].reshape(-1, 3)
            scatter_points = scatter_points[point_mask.flatten()]
            scatter_points = scatter_points[:, [1, 0, 2]] * torch.tensor([1., -1., 1.], device=self.device)
            scatter_points = self._rotate_yaw(scatter_points, sensor_yaw)
            scatter_points = scatter_points.cpu().numpy()

            scatter_points_crop = selected_points.cpu().numpy()
            centroid = updated_centroid
            filtered_points = points[dists > threshold].cpu().numpy()

            np.savez(
                'logs/planning/clouds.npz',
                scatter_points_masked=scatter_points,
                scatter_points_crop=scatter_points_crop,
                scatter_points_filtered=filtered_points,
                centroid=updated_centroid,
                bounds=np.array([bb_min_x, bb_max_x, bb_min_y, bb_max_y, bb_min_h, bb_max_h]),
            )

            ax.scatter(
                scatter_points[:, 0], 
                scatter_points[:, 1], 
                scatter_points[:, 2],
                c=scatter_points[:, 2],
                cmap=plt.cm.viridis
            )
            ax.scatter(
                scatter_points_crop[:, 0], 
                scatter_points_crop[:, 1], 
                scatter_points_crop[:, 2],
                color='red',
                s=7**2,
            )
            ax.scatter(
                filtered_points[:, 0],
                filtered_points[:, 1],
                filtered_points[:, 2],
                color='magenta',
                s=7**2,
            )
            ax.scatter(
                [centroid[0]],
                [centroid[1]],
                [centroid[2]],
                s=12**2,
                marker='x',
                color='cyan'
            )
            ax.set_xlabel('X')
            ax.set_ylabel('Y')
            ax.set_zlabel('Z')
            plt.savefig('logs/planning/pointcloud.png')
            plt.clf()

            plt.imshow(obs[cam_uuid].squeeze())
            rect = Rectangle((min_x, min_y), max_x - min_x, max_y - min_y, linewidth=2, edgecolor='r', facecolor='none')
            plt.gca().add_patch(rect)
            plt.savefig("logs/planning/depth_crop_" + str(cam_uuid) + ".png")
            plt.clf()
            
        subgoal = [updated_centroid[0], updated_centroid[1]]

        print("### Select image subgoal ###")
        print("Bounding box:", bb_min_x, bb_max_x, bb_min_y, bb_max_y, bb_min_h, bb_max_h)
        print("Image subgoal:", subgoal)

        self.set_subgoal_coord(subgoal, obs)

    def _rotate_yaw(self, XYZ, yaw_angle):
        R = ru.get_r_matrix([0.0, 0.0, 1.0], yaw_angle)
        XYZ = torch.matmul(
            XYZ.reshape(-1, 3), torch.from_numpy(R).float().transpose(1, 0).to(self.device)
        ).reshape(XYZ.shape)
        return XYZ

    def reset(self):
        # Reset subgoal
        self.reset_subgoal()

        # Reset debug stuff
        self.vis_dist_map = None
        self.goal_local_cell = None
        self.subgoal_local_cell = None
        self.set_goal_pose_local_cell = None

        # Reset state tracking and recovery stuff
        self.recovering = False
        self.num_blocked_steps = 0
        self.prev_action = None
        self.prev_map_pose = None
        self.num_steps = 0
        self.min_tracking_goal_dist = np.inf
        self.min_tracking_goal_dist_step = 0

    def reset_subgoal(self):
        self.set_goal_global = None
        self.curr_tracking_goal_global = None
        self.set_goal_pose_global = None
    
    def update(self, obs):
        self.mapper.update(obs)

    def visualise(self, obs):
        vis_image = self.mapper.visualise(obs)

        # Debugging. Add in distance field visualisation.
        if self.vis_dist_map is not None:
            dist_map_vis = Image.new("P", self.vis_dist_map.shape)
            dist_map_vis.putdata(self.vis_dist_map.flatten().astype(np.uint8))
            dist_map_vis = dist_map_vis.convert("RGB")
            dist_map_vis = cv2.resize(
                np.array(dist_map_vis), (480, 480), interpolation=cv2.INTER_NEAREST
            )
            dist_map_vis[
                self.goal_local_cell[0] - 1 : self.goal_local_cell[0] + 2, 
                self.goal_local_cell[1] - 1 : self.goal_local_cell[1] + 2,
                2
            ] = 255
            dist_map_vis[
                self.subgoal_local_cell[0] - 1 : self.subgoal_local_cell[0] + 2,
                self.subgoal_local_cell[1] - 1 : self.subgoal_local_cell[1] + 2,
                1:
            ] = np.array([255, 255])
            dist_map_vis[dist_map_vis.shape[0] // 2, dist_map_vis.shape[1] // 2, 1] = 255
            # dist_map_vis[
            #     self.set_goal_pose_local_cell[0] - 1 : self.set_goal_pose_local_cell[0] + 2,
            #     self.set_goal_pose_local_cell[1] - 1 : self.set_goal_pose_local_cell[1] + 2,
            #     :2
            # ] = np.array([255, 255])

            vis_image[50:530, 670:1310] = np.ones((480, 640, 3)) * 255
            dist_map_vis = np.flipud(dist_map_vis)
            vis_image[50:530, 750:1230] = dist_map_vis

            font = cv2.FONT_HERSHEY_SIMPLEX
            fontScale = 1
            color = (20, 255, 20)  # BGR
            thickness = 2
            text = str(self.goal_local_cell[0]) + ", " + str(self.goal_local_cell[1])
            textsize = cv2.getTextSize(text, font, fontScale, thickness)[0]
            textX = 990
            textY = 600 + (textsize[1] // 2)
            vis_image = cv2.putText(
                vis_image,
                text,
                (textX, textY),
                font,
                fontScale,
                color,
                thickness,
                cv2.LINE_AA,
            )

        return vis_image

    def step(self, update=True):
        if self.set_goal_global is None:
            return None, False

        self.num_steps += 1
        obstacle_map = self.mapper.map_state.get_obstacle_map(0)
        
        # Get current pose and long-term goal
        px, py, po, ly1, _, lx1, _ = self.mapper.map_state.get_planner_pose_inputs(0)
        local_xy = self.mapper.global_pose_to_local_map_cell(
            torch.tensor([px, py, po], device=self.device)
        )[:2]
        curr_grid_pose = [int(c) for c in local_xy]

        # Check if we are stuck, and execute recovery if we are currently
        # still in a recovery mode
        if self.perform_recovery:
            if not self.recovering:
                self._check_if_stuck(px, py, po)

            if self.recovering:
                if self.recovery_heuristic is None:
                    print("Starting recovery!!")
                    self.num_blocked_steps = 0
                    sampled_turning_action = self.get_random_turning_action()
                    self.recovery_heuristic = DiscreteRecovery(sampled_turning_action)
                
                action, done, mode = self.recovery_heuristic.get_recovery_action([px, py, po])

                if done:
                    # If recovery has ended, reset the recovery heuristic, and
                    # pass through to normal planning again
                    self.recovering = False
                    self.recovery_heuristic = None
                    print("Recovery ended with:", mode)
                else:
                    # Recovery ongoing. Update state tracking, and output recovery action
                    self.prev_action = action
                    self.prev_map_pose = [px, py, po]
                    return action, False

        # Dilate obstacles to get traversability map
        obstacle_map = np.rint(obstacle_map)
        dilated_obstacles = cv2.dilate(obstacle_map, self.obs_dilation_selem, iterations=1)
        traversable = 1 - dilated_obstacles
        agent_rad = self.agent_cell_radius
        traversable[
            curr_grid_pose[0] - agent_rad : curr_grid_pose[0] + agent_rad + 1,
            curr_grid_pose[1] - agent_rad : curr_grid_pose[1] + agent_rad + 1,
        ] = 1
        traversable = self._add_boundary(traversable)

        if self.planner is None or update:
            self.planner = FMMPlanner(
                traversable,
                step_size=self.step_size,
                vis_dir=self.vis_dir,
                visualize=False,
                print_images=self.visualise_planner,
                goal_tolerance=self.curr_goal_tolerance,
            )

        curr_goal_local_cell = self.mapper.global_pose_to_local_map_cell(
            torch.cat([
                self.curr_tracking_goal_global, torch.tensor([1.], device=self.device)
            ])
        )
        init_goal_local_cell = self.mapper.global_pose_to_local_map_cell(
            torch.cat([
                self.set_goal_global, torch.tensor([1.], device=self.device)
            ])
        )
        # curr_goal_local_cell = self.mapper.global_pose_to_local_map_cell(
        #     self.curr_tracking_goal_global
        # )
        # init_goal_local_cell = self.mapper.global_pose_to_local_map_cell(
        #     self.set_goal_global
        # )
        set_goal_pose_cell = self.mapper.global_pose_to_local_map_cell(
            torch.cat([
                self.set_goal_pose_global, torch.tensor([1.], device=self.device)
            ])
        )

        self.set_goal_pose_local_cell = set_goal_pose_cell
        success, updated_goal = self.planner.set_goal(
            curr_goal_local_cell,
            auto_improve=True,
            init_goal=init_goal_local_cell,
            pose=set_goal_pose_cell,
            max_dist_in_cells=int(
                self.max_goal_search_dist * 100.0 / self.map_resolution
            )
        )

        if not success:
            print("Failed to set goal!")
            # TODO: Handle this failure gracefully
            raise NotImplementedError
        
        if updated_goal is not None:
            updated_goal_pose = self.mapper.local_map_cell_to_global_pose(updated_goal)
            print(
                "Initial goal: ", 
                self.set_goal_pose_global, 
                "   Updating from:", 
                self.curr_tracking_goal_global, 
                " -> ", 
                updated_goal_pose
            )
            self.curr_tracking_goal_global = updated_goal_pose

        self.vis_dist_map = self.planner.fmm_dist
        self.goal_local_cell = curr_goal_local_cell
        stg_x, stg_y, replan, _ = self.planner.get_short_term_goal(
            curr_grid_pose,
            visualize=False
        )

        # TODO: Currently we compute our own stopping metric and ignore
        # the inaccurate stop from get_short_term_goal. To be fixed.
        tracking_goal_dist = torch.norm(
            self.curr_tracking_goal_global[:2] - torch.tensor([px, py], device=self.device)
        ).cpu().item()
        stop = tracking_goal_dist < self.curr_goal_tolerance
        if tracking_goal_dist < self.min_tracking_goal_dist_step:
            self.min_tracking_goal_dist = 0
            self.min_tracking_goal_dist_step = self.num_steps

        if stop:
            print("Reached tracking goal!")

            init_goal_dist = torch.norm(
                self.set_goal_global[:2] - torch.tensor([px, py], device=self.device)
            ).cpu().item()
            if init_goal_dist > self.init_goal_tolerance:
                print("Failed to reach near init goal, with dist:", )
                # TODO: Should we trigger some kind of replanning?

            # Reset
            self.reset()

            return None, True
        
        if replan:
            # TODO: Unable to find a path to the goal. Need to execute
            # major recovery, probably including clearing the map.
            print("Replanning...")

        if self.max_num_wandering_steps is not None:
            if self.num_steps - self.min_tracking_goal_dist_step > self.max_num_wandering_steps:
                return None, False

        ego_stg_x, ego_stg_y = [
            int(stg_x) - curr_grid_pose[0],
            int(stg_y) - curr_grid_pose[1],
        ]
        curr_pose_angle = pu.normalize_angle(po)
        angle_to_goal = math.degrees(math.atan2(ego_stg_x, ego_stg_y))
        ego_stg_angle = pu.normalize_angle(curr_pose_angle - angle_to_goal)

        action = self._get_servo_action(
            [ego_stg_x, ego_stg_y, ego_stg_angle],
            [px, py, curr_pose_angle],
        )
        # action = None

        self.subgoal_local_cell = [int(stg_x), int(stg_y)]

        if self.set_goal_global is not None:
            init_goal_dist = torch.norm(
                self.set_goal_global[:2] - torch.tensor([px, py], device=self.device)
            ).cpu().item()
        init_goal_dist = None

        print(">>> Dist to init: ", init_goal_dist, "   Dist to tracking: ", tracking_goal_dist)

        # Update robot state tracking
        self.prev_action = action
        self.prev_map_pose = [px, py, po]

        return action, False
    
    def _check_if_stuck(self, px, py, ptheta):
        if self.prev_action is not None:
            prev_x, prev_y, prev_theta = self.prev_map_pose

            if type(self.prev_action) == str:
                # prev_action is Discrete

                if self.prev_action == 'move_forward':
                    # Check translational movement
                    self.num_blocked_steps = (
                        self.num_blocked_steps + 1 
                        if abs(prev_x - px) < 0.001 and abs(prev_y - py) < 0.001
                        else 0
                    )
                    if self.num_blocked_steps > 0:
                        print("### ", prev_x, px, prev_y, py)
                    if self.num_blocked_steps > self.blocked_steps_threshold:
                        self.recovering = True
                else:
                    # Check rotational movement (turning action executed)
                    self.num_blocked_steps = (
                        self.num_blocked_steps + 1
                        if abs(prev_theta - ptheta) < 0.001
                        else 0
                    )

                    if self.num_blocked_steps > 0:
                        print("@@@ ", prev_theta, ptheta, self.num_blocked_steps)
                    if self.num_blocked_steps > self.blocked_steps_threshold:
                        self.recovering = True

            else:
                # prev_action is a Continuous action
                raise NotImplementedError

    def _get_servo_action(self, rel_stg, curr_pose):
        stg_x, stg_y, stg_angle = rel_stg
        px, py, po = curr_pose

        if self.discrete_actions:
            if stg_angle > self.turn_angle / 2.0:
                # action = DiscreteNavigationAction.TURN_RIGHT
                action = "turn_right"
            elif stg_angle < -self.turn_angle / 2.0:
                # action = DiscreteNavigationAction.TURN_LEFT
                action = "turn_left"
            else:
                # action = DiscreteNavigationAction.MOVE_FORWARD
                action = "move_forward"
        else:
            # Use the short-term goal to set where we should be heading next
            # Must return commands in radians and meters
            scale = 0.01 * self.map_resolution
            m_stg_x, m_stg_y = scale * stg_x, scale * stg_y
            rad_stg_angle = stg_angle * np.pi / 180.0

            if np.abs(rad_stg_angle) > self.turn_angle / 2.0:
                action = ContinuousNavigationAction([0, 0, -rad_stg_angle])
            else:
                # relative_angle_goal = math.radians(relative_angle_goal)
                # action = ContinuousNavigationAction([m_relative_stg_y, m_relative_stg_x, -relative_angle])

                # xyt_global = [m_stg_y, m_stg_x, -rad_stg_angle]
                xyt_global = [m_stg_x, m_stg_y, -rad_stg_angle]

                xyt_local = xyt_global_to_base(
                    xyt_global, [0, 0, po * np.pi / 180.0]
                )
                xyt_local[
                    2
                ] = -rad_stg_angle  # the original angle was already in base frame
                action = ContinuousNavigationAction(xyt_local)

        return action

    def _add_boundary(self, mat: np.ndarray, value=1) -> np.ndarray:
        h, w = mat.shape
        new_mat = np.zeros((h + 2, w + 2)) + value
        new_mat[1 : h + 1, 1 : w + 1] = mat
        return new_mat
    
    def _remove_boundary(self, mat: np.ndarray, value=1) -> np.ndarray:
        return mat[value:-value, value:-value]
    
    
    def get_random_turning_action(self):
        if self.rng.random() < 0.5:
            return "turn_left"
        else:
            return "turn_right"


if __name__ == "__main__":
    device = torch.device('cuda:0')
    controller = FMMController(device)

    # config = setup_env_config()
    config = setup_env_config(default_config_path='configs/objectnav_hm3d_v2_with_semantic.yaml')
    env = ObjNavEnv(habitat.Env(config=config), config)
    obs = env.reset()

    # import habitat_sim
    # pos = [2.5770767, -0.34942314, 0.0]
    # ori = habitat_sim.utils.common.quat_from_angle_axis(np.pi, np.array([0, 0, 1]))
    # env.set_agent_position(pos, ori)
    # print("Set agent position")
    # print(env.env.sim.get_agent_state().position)

    import cv2
    import time
    cv2.namedWindow("Images")
    auto = False

    while True:
        # print(env.env.sim.get_agent_state().position)
        obs = env.get_observation()

        # Map
        t1 = time.time()
        controller.update(obs)
        print("Mapping:", time.time() - t1, "   Pose:", obs['gps'][0], obs['gps'][1], math.degrees(obs['compass']))

        # Visualise
        images = controller.visualise(obs)
        cv2.imshow("Images", images)
        key = cv2.waitKey(50)

        action = None
        if key == ord('w'):
            action = 'move_forward'
        elif key == ord('a'):
            action = 'turn_left'
        elif key == ord('d'):
            action = 'turn_right'
        elif key == ord('q'):
            import sys; sys.exit(0)
        elif key == ord('k'):
            auto = True
        elif key == ord('l'):
            auto = False
        elif key == ord('p'):
            controller.set_subgoal_coord([0.5, 0], obs)
        elif key == ord('o'):
            controller.set_subgoal_image(
                # [260, 380, 120, 360],
                [260, 120, 380, 360],
                "forward_depth",
                obs,
                get_camera_matrix(640, 480, 90)
            )

        if auto:
            action, stop = controller.step()
            if stop:
                auto = False
            print("(Auto) Action:", action)

        if action is not None:
            env.act(action)<|MERGE_RESOLUTION|>--- conflicted
+++ resolved
@@ -190,13 +190,9 @@
         self.curr_goal_tolerance = 0.5  # tolerance of currently tracking goal
         self.max_goal_search_dist = 1.0
         self.select_subgoal_downsample_depth = 1 # int
-<<<<<<< HEAD
-        self.perform_recovery = True
-=======
         self.select_subgoal_outlier_threshold = 0.9 # specifies quantile in range [0, 1]
         self.perform_recovery = True
         self.max_num_wandering_steps = None
->>>>>>> 0a1f3045
 
         self.obs_dilation_selem_radius = 2
         self.obs_dilation_selem = skimage.morphology.disk(
